package cmd

import (
	"fmt"
	"os"

	"github.com/clix-so/clix-cli/pkg/android"
	"github.com/clix-so/clix-cli/pkg/expo"
	"github.com/clix-so/clix-cli/pkg/flutter"
	"github.com/clix-so/clix-cli/pkg/ios"
	"github.com/clix-so/clix-cli/pkg/logx"
	"github.com/clix-so/clix-cli/pkg/utils"
	"github.com/spf13/cobra"
)

var iosFlag bool
var androidFlag bool
<<<<<<< HEAD
var verboseFlag bool
var dryRunFlag bool
=======
var expoFlag bool
var flutterFlag bool
>>>>>>> a0b44ec4

var installCmd = &cobra.Command{
	Use:   "install",
	Short: "Install Clix SDK into your project",
	Run: func(cmd *cobra.Command, args []string) {
		// Automatically Detect the platform
		if !iosFlag && !androidFlag && !expoFlag && !flutterFlag {
			iosFlag, androidFlag, expoFlag, flutterFlag = utils.DetectAllPlatforms()

			if !iosFlag && !androidFlag && !expoFlag && !flutterFlag {
				fmt.Fprintln(os.Stderr, "❗ Could not detect platform. Please specify --ios, --android, --expo, or --flutter")
				os.Exit(1)
			}
		}

		if iosFlag {
			handleIOSInstall()
		}

		if androidFlag {
			handleAndroidInstall()
		}

		if expoFlag {
			handleExpoInstall()
		}

		if flutterFlag {
			handleFlutterInstall()
		}
	},
}

func init() {
	rootCmd.AddCommand(installCmd)
	installCmd.Flags().BoolVar(&iosFlag, "ios", false, "Install Clix for iOS")
	installCmd.Flags().BoolVar(&androidFlag, "android", false, "Install Clix for Android")
<<<<<<< HEAD
	installCmd.Flags().BoolVar(&verboseFlag, "verbose", false, "Show verbose output during installation")
	installCmd.Flags().BoolVar(&dryRunFlag, "dry-run", false, "Show what would be changed without making changes")
=======
	installCmd.Flags().BoolVar(&expoFlag, "expo", false, "Install Clix for React Native Expo")
	installCmd.Flags().BoolVar(&flutterFlag, "flutter", false, "Install Clix for Flutter")
>>>>>>> a0b44ec4
}

// Function to handle iOS installation
func handleIOSInstall() {
	projectID := utils.Prompt("Enter your Project ID")
	apiKey := utils.Prompt("Enter your Public API Key")

	// Display installation instructions from the ios package
	ios.DisplayIOSInstructions(projectID, apiKey, verboseFlag, dryRunFlag)

	// Install Clix iOS SDK
	err := ios.InstallClixIOS(projectID, apiKey)
	if err != nil {
		fmt.Fprintln(os.Stderr, "❌ Failed:", err)
		return
	}

	// Update NotificationServiceExtension
	extensionErrors := ios.UpdateNotificationServiceExtension(projectID)
	if len(extensionErrors) > 0 {
		fmt.Fprintln(os.Stderr, "❌ Failed to update NotificationServiceExtension:")
		for _, err := range extensionErrors {
			fmt.Fprintln(os.Stderr, "  -", err)
		}
	} else {
		fmt.Println("✅ NotificationServiceExtension successfully configured")
	}

	// Run doctor to verify setup
	fmt.Println("\n🔍 Running doctor to verify Clix SDK and push notification setup...")
	doctorErr := ios.RunDoctor()
	if doctorErr != nil {
		fmt.Fprintln(os.Stderr, "❌ Doctor check failed:", doctorErr)
	}
}



// Function to handle Android installation
func handleAndroidInstall() {
	fmt.Println("🤖 Installing Clix SDK for Android...")
	logx.Separatorln()

	projectID := utils.Prompt("Enter your Project ID")
	apiKey := utils.Prompt("Enter your Public API Key")
	
	logx.NewLine()
	android.HandleAndroidInstall(apiKey, projectID)
}

// Function to handle React Native Expo installation
func handleExpoInstall() {
	fmt.Println("🚀 Installing Clix SDK for React Native Expo...")
	logx.Separatorln()

	projectID := utils.Prompt("Enter your Project ID")
	apiKey := utils.Prompt("Enter your Public API Key")
	
	logx.NewLine()
	expo.HandleExpoInstall(apiKey, projectID)
}

// Function to handle Flutter installation
func handleFlutterInstall() {
	fmt.Println("🚀 Installing Clix SDK for Flutter...")
	logx.Separatorln()

	projectID := utils.Prompt("Enter your Project ID")
	apiKey := utils.Prompt("Enter your Public API Key")
	
	logx.NewLine()
	flutter.HandleFlutterInstall(apiKey, projectID)
}<|MERGE_RESOLUTION|>--- conflicted
+++ resolved
@@ -15,13 +15,10 @@
 
 var iosFlag bool
 var androidFlag bool
-<<<<<<< HEAD
 var verboseFlag bool
 var dryRunFlag bool
-=======
 var expoFlag bool
 var flutterFlag bool
->>>>>>> a0b44ec4
 
 var installCmd = &cobra.Command{
 	Use:   "install",
@@ -59,13 +56,10 @@
 	rootCmd.AddCommand(installCmd)
 	installCmd.Flags().BoolVar(&iosFlag, "ios", false, "Install Clix for iOS")
 	installCmd.Flags().BoolVar(&androidFlag, "android", false, "Install Clix for Android")
-<<<<<<< HEAD
 	installCmd.Flags().BoolVar(&verboseFlag, "verbose", false, "Show verbose output during installation")
 	installCmd.Flags().BoolVar(&dryRunFlag, "dry-run", false, "Show what would be changed without making changes")
-=======
 	installCmd.Flags().BoolVar(&expoFlag, "expo", false, "Install Clix for React Native Expo")
 	installCmd.Flags().BoolVar(&flutterFlag, "flutter", false, "Install Clix for Flutter")
->>>>>>> a0b44ec4
 }
 
 // Function to handle iOS installation
